{
  "projectName": "FDApy",
  "projectOwner": "StevenGolovkine",
  "files": [
    "CONTRIBUTORS.md"
  ],
  "commitType": "docs",
  "commitConvention": "angular",
  "contributorsPerLine": 7,
  "contributors": [
    {
      "login": "StevenGolovkine",
      "name": "Steven",
      "avatar_url": "https://avatars.githubusercontent.com/u/22517192?v=4",
      "profile": "https://github.com/StevenGolovkine",
      "contributions": [
        "code"
      ]
    },
    {
      "login": "edwardgunning",
      "name": "Edward Gunning",
      "avatar_url": "https://avatars.githubusercontent.com/u/56870103?v=4",
      "profile": "https://edwardgunning.github.io/",
      "contributions": [
        "research"
      ]
    },
    {
<<<<<<< HEAD
      "login": "vnmabus",
      "name": "Carlos Ramos Carreño",
      "avatar_url": "https://avatars.githubusercontent.com/u/2364173?v=4",
      "profile": "https://github.com/vnmabus",
=======
      "login": "quantgirluk",
      "name": "Quant Girl",
      "avatar_url": "https://avatars.githubusercontent.com/u/46248141?v=4",
      "profile": "https://quantgirl.blog/",
>>>>>>> e06dd02c
      "contributions": [
        "review"
      ]
    }
  ]
}<|MERGE_RESOLUTION|>--- conflicted
+++ resolved
@@ -27,17 +27,19 @@
       ]
     },
     {
-<<<<<<< HEAD
       "login": "vnmabus",
       "name": "Carlos Ramos Carreño",
       "avatar_url": "https://avatars.githubusercontent.com/u/2364173?v=4",
       "profile": "https://github.com/vnmabus",
-=======
+      "contributions": [
+        "review"
+      ]
+     }
+     {
       "login": "quantgirluk",
       "name": "Quant Girl",
       "avatar_url": "https://avatars.githubusercontent.com/u/46248141?v=4",
       "profile": "https://quantgirl.blog/",
->>>>>>> e06dd02c
       "contributions": [
         "review"
       ]
