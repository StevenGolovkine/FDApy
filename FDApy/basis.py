#!/usr/bin/python3.7
# -*-coding:utf8 -*

import numpy as np
import scipy

from .univariate_functional import UnivariateFunctionalData
from .multivariate_functional import MultivariateFunctionalData

#######################################################################
# Definition of the basis (eigenfunctions)

<<<<<<< HEAD
def basis_legendre(M=3, argvals=None, norm=True):
    """Define Legendre basis of function.

    Build a basis of `M` functions using Legendre polynomials on the interval
    `argvals`.

    Parameters
    ----------
    M : int, default = 3
        Maximum degree of the Legendre polynomials.
    argvals : tuple or numpy.ndarray, default = None
        The values on which evaluated the Legendre polynomials. If `None`, the
        polynomials are evaluated on the interval [-1, 1].
    norm : boolean, default = True
        Do we normalize the functions?

    Return
    ------
    obj : FDApy.univariate_functional.UnivariateFunctionalData
        A UnivariateFunctionalData object containing the Legendre
        polynomial up.
        to `M` functions evaluated on `argvals`.
    """

    if argvals is None:
        argvals = np.arange(-1, 1, 0.1)

    if isinstance(argvals, list):
        raise ValueError('argvals has to be a tuple or a numpy array!')

    if isinstance(argvals, tuple):
        argvals = np.array(argvals)

    values = np.empty((M, len(argvals)))

    for degree in range(M):
        legendre = scipy.special.eval_legendre(degree, argvals)

        if norm:
            norm2 = np.sqrt(scipy.integrate.simps(
                legendre * legendre, argvals))
            legendre = legendre / norm2
        values[degree, :] = legendre

    obj = UnivariateFunctionalData(argvals, values)
    return obj


def basis_wiener(M=3, argvals=None, norm=True):
    """Define Wiener basis of function.
=======
def basis_legendre(K=3, argvals=None, norm=True):
	"""Define Legendre basis of function.
	
	Build an orthogonal basis of `K` functions using Legendre polynomials 
	on the interval `argvals`.
	
	Parameters
	----------
	K : int, default = 3
		Maximum degree of the Legendre polynomials. 
	argvals : tuple or numpy.ndarray, default = None
		The values on which evaluated the Legendre polynomials. If `None`, 
		the polynomials are evaluated on the interval [-1, 1].
	norm : boolean, default = True
		Do we normalize the functions?

	Return
	------
	obj : FDApy.univariate_functional.UnivariateFunctionalData
		A UnivariateFunctionalData object containing the Legendre polynomial
		up to `K` functions evaluated on `argvals`.
	
	Example
	-------
	>>>basis_legendre(K=3, argvals=np.arange(-1, 1, 0.1), norm=True)
	"""

	if argvals is None:
		argvals = np.arange(-1, 1, 0.1)

	if isinstance(argvals, list):
		raise ValueError('argvals has to be a tuple or a numpy array!')

	if isinstance(argvals, tuple):
		argvals = np.array(argvals)

	values = np.empty((K, len(argvals)))

	for degree in range(K):
		legendre = scipy.special.eval_legendre(degree, argvals)

		if norm:
			legendre = legendre / np.sqrt(scipy.integrate.simps(
				legendre * legendre, argvals))
		values[degree, :] = legendre

	obj = FDApy.univariate_functional.UnivariateFunctionalData(
		tuple(argvals), values)
	return obj

def basis_wiener(K=3, argvals=None, norm=True):
	"""Define Wiener basis of function.
>>>>>>> d5b2a11a

    Build a basis of functions of the Wiener process.

<<<<<<< HEAD
    Parameters
    ----------
    M : int, default = 3
        Number of functions to compute.
    argvals : tuple or numpy.ndarray, default = None
         The values on which evaluated the Wiener basis functions.
         If `None`, the functions are evaluated on the interval [0, 1].
    norm : boolean, default = True
        Do we normalize the functions?
=======
	Parameters
	----------
	K : int, default = 3
		Number of functions to compute.
	argvals : tuple or numpy.ndarray, default = None
		The values on which evaluated the Wiener basis functions. If `None`, 
		the functions are evaluated on the interval [0, 1].
	norm : boolean, default = True
		Do we normalize the functions?
>>>>>>> d5b2a11a

    Return
    ------
    obj : FDApy.univariate_functional.UnivariateFunctionalData
        A UnivariateFunctionalData object containing `M` Wiener basis functions
        evaluated on `argvals`.

<<<<<<< HEAD
    """
    if argvals is None:
        argvals = np.arange(0, 1, 0.05)
=======
	Example
	-------
	>>>basis_wiener(M=3, argvals=np.arange(0, 1, 0.05), norm=True)
	"""
	if argvals is None:
		argvals = np.arange(0, 1, 0.05)
>>>>>>> d5b2a11a

    if isinstance(argvals, list):
        raise ValueError('argvals has to be a tuple or a numpy array!')

    if isinstance(argvals, tuple):
        argvals = np.array(argvals)

<<<<<<< HEAD
    values = np.empty((M, len(argvals)))

    for degree in np.linspace(1, M, M):
        wiener = np.sqrt(2) * np.sin((degree - 0.5) * np.pi * argvals)

        if norm:
            norm2 = np.sqrt(scipy.integrate.simps(
                wiener * wiener, argvals))
            wiener = wiener / norm2
        values[int(degree - 1), :] = wiener
=======
	values = np.empty((K, len(argvals)))

	for degree in np.linspace(1, K, K):
		wiener = np.sqrt(2) * np.sin((degree - 0.5) * np.pi * argvals)

		if norm:
			wiener = wiener / np.sqrt(scipy.integrate.simps(
				wiener * wiener, argvals))
>>>>>>> d5b2a11a

    obj = UnivariateFunctionalData(argvals, values)
    return obj

<<<<<<< HEAD

def simulate_basis_(basis_name, M, argvals, norm):
    """Function that redirects to the right simulation basis function.

    Parameters
    ----------
    basis_name : str
        Name of the basis to use.
    M : int
        Number of functions to compute.
    argvals : tuple or numpy.ndarray
        The values on which evaluated the Wiener basis functions.
        If `None`, the functions are evaluated on the interval [0, 1].
    norm : boolean
        Do we normalize the functions?

    Return
    ------
    basis_ : UnivariateFunctionalData
        A UnivariateFunctionalData object containing `M` basis
        functions evaluated on `argvals`.
    """
    if basis_name == 'legendre':
        basis_ = basis_legendre(M, argvals, norm)
    elif basis_name == 'wiener':
        basis_ = basis_wiener(M, argvals, norm)
    else:
        raise ValueError('Basis not implemented!')
    return basis_


#######################################################################
=======
	obj = FDApy.univariate_functional.UnivariateFunctionalData(
		tuple(argvals), values)
	return obj 

def simulate_basis_(basis_name, K, argvals, norm):
	"""Function that redirects to the right simulation basis function.

	Parameters
	----------
	basis_name : str
		Name of the basis to use.
	K : int
		Number of functions to compute.
	argvals : tuple or numpy.ndarray
		The values on which evaluated the Wiener basis functions. If `None`, 
		the functions are evaluated on the interval [0, 1].
	norm : boolean
		Do we normalize the functions?

	Return
	------
	basis_ : FDApy.univariate_functional.UnivariateFunctionalData
		A UnivariateFunctionalData object containing `M` basis functions 
		evaluated on `argvals`.

	Example
	-------
	>>>simulate_basis_('legendre', M=3, 
		argvals=np.arange(-1, 1, 0.1), norm=True)
	"""
	if basis_name == 'legendre':
		basis_ = basis_legendre(K, argvals, norm)
	elif basis_name == 'wiener':
		basis_ = basis_wiener(K, argvals, norm)
	else:
		raise ValueError('Basis not implemented!')
	return basis_

#############################################################################
# Definition of the different Browian motion

def standard_brownian_(argvals=None, x0=0.0):
	"""Function that generate standard brownian motions.

	Generate one dimensional standard brownian motion.

	Parameters
	----------
	argvals: tuple or numpy.ndarray, default=None
		The values on which evaluated the brownian motion. If `None`, 
		the functions are evaluated on the interval [0, 1].
	x0: double, default=0.0
		Start of the brownian motion.

	Return
	------
	A univariate functional data object.

	References
	----------
	- https://github.com/cran/somebm/blob/master/R/bm.R
	"""

	if argvals is None:
		argvals = np.arange(0, 1, 0.05)

	t0 = np.min(argvals)
	t1 = np.max(argvals)
	M = np.size(argvals)
	
	# For one brownian motion
	delta = (t1 - t0) / M
	W = np.zeros(M)
	W[0] = x0

	for idx in range(1, M):
		W[idx] = W[idx - 1] + np.sqrt(delta) * np.random.normal()

	obj = FDApy.univariate_functional.UnivariateFunctionalData(
		argvals=tuple(argvals), values=W[np.newaxis])
	return obj

def geometric_brownian_(argvals=None, x0=1.0, mu=0, sigma=1):
	"""Function that generate geometric brownian motions.

	Generate one dimensional geometric brownian motion.

	Parameters
	----------
	argvals: tuple or numpy.ndarray, default=None
		The values on which evaluated the geometric brownian motion. If `None`,
		the brownian is evaluated on the interval [0, 1].
	x0: double, default=1.0
		Start of the brownian motion. Careful, should be stricly greater than 0
	mu: double, default=0
		The interest rate
	sigma: double, default=1
		The diffusion coefficient

	Return
	------
	A univariate functional data object.

	References
	----------
	- https://github.com/cran/somebm/blob/master/R/bm.R
	"""

	if argvals is None:
		argvals = np.arange(0, 1, 0.05)

	t0 = np.min(argvals)
	t1 = np.max(argvals)
	M = np.size(argvals)

	# For one geometric brownian motion.
	delta = (t1 - t0) / M
	W = np.zeros(M)
	W[0] = 0

	for idx in range(1, M):
		W[idx] = W[idx - 1] + np.sqrt(delta) * np.random.normal()

	S = x0 * np.exp((mu - np.power(sigma, 2) / 2) * (argvals - t0) + sigma * W)

	obj = FDApy.univariate_functional.UnivariateFunctionalData(
		argvals=tuple(argvals), values=S[np.newaxis])
	return obj

def fractional_brownian_(argvals=None, hurst=0.5):
	"""Function that generate fractional brownian moitions.
	
	Generate one dimension fractional brownian motion with a given Hurst
	parameter.

	Parameters
	----------
	argvals: tuple or numpy.ndarray, default=None
		The values on which evaluated the fractional brownian motion. 
		If `None`, the brownian is evaluated on the interval [0, 1].
	hurst: double, default=0.5
		Hurst parameter

	Return
	------
	A univariate functional data object.

	References
	----------
	- https://github.com/cran/somebm/blob/master/R/bm.R
	"""

	if argvals is None:
		argvals = np.arange(0, 1, 0.05)

	M = np.size(argvals)
	R = np.zeros(M + 1)
	R[0] = 1
	for idx in range(1, M + 1):
		R[idx] = 0.5 * (np.power(idx + 1, 2 * hurst) - 2 * 
			np.power(idx, 2 * hurst) + 
			np.power(idx - 1, 2 * hurst))

	invR = R[::-1]
	R = np.append(R, invR[1:len(invR)-1])
	lamb = np.real(np.fft.fft(R) / (2 * M))
	
	W = np.fft.fft(np.sqrt(lamb) * (np.random.normal(size = 2 * M) + 
		np.random.normal(size = 2 * M) * (0 + 1j)))
	W = np.power(M, -hurst) * np.cumsum(np.real(W[1:(M + 1)]))

	obj = FDApy.univariate_functional.UnivariateFunctionalData(
		argvals=tuple(argvals), values=W[np.newaxis])
	return obj

def simulate_brownian_(brownian_type, argvals=None, norm=False, **kwargs):
	"""Fonction that redirects to the right brownian motion function.

	Parameters
	----------
	brownian_type: str
		Name of the brownian motion to simulate.
	argvals: tuple or numpy.ndarray
		The sampling points for the brownian motion.
	norm: boolean
		Do we normalize the simulation?

	Return
	------
	simu_: FDApy.univariate_functional.UnivariateFunctionalData
		A UnivariateFunctionalData object containing the simulated brownian
		motion evaluated on `argvals`.

	Example
	-------
	>>>simulate_brownian_(brownian_type='standard', 
		argvals=np.arange(0, 1, 0.05), norm=False)
	"""
	if brownian_type == 'standard':
		simu_ = standard_brownian_(argvals, x0 = kwargs['x0'])
	elif brownian_type == 'geometric':
		simu_ = geometric_brownian_(argvals, 
			x0 = kwargs['x0'], mu = kwargs['mu'], sigma = kwargs['sigma'])
	elif brownian_type == 'fractional':
		simu_ = fractional_brownian_(argvals, hurst = kwargs['hurst'])
	else:
		raise ValueError('Brownian type not implemented!')
	return simu_

#############################################################################
>>>>>>> d5b2a11a
# Definition of the eigenvalues

def eigenvalues_linear(M=3):
    """Function that generate linear decreasing eigenvalues.

    Parameters
    ----------
    M : int, default = 3
        Number of eigenvalues to generates

    Return
    ------
    val : list
        The generated eigenvalues
    """
    return [(M - m + 1) / M for m in np.linspace(1, M, M)]

<<<<<<< HEAD
=======
	Return
	------
	val : list
		The generated eigenvalues 

	Example
	-------
	>>>eigenvalues_linear(M=3)
	[1.0, 0.6666666666666666, 0.3333333333333333]
	"""
	return [(M - m + 1) / M for m in np.linspace(1, M, M)]
>>>>>>> d5b2a11a

def eigenvalues_exponential(M=3):
    """Function that generate exponential decreasing eigenvalues.

    Parameters
    ----------
    M : int, default = 3
        Number of eigenvalues to generates

    Return
    ------
    val : list
        The generated eigenvalues
    """
    return [np.exp(-(m + 1) / 2) for m in np.linspace(1, M, M)]

<<<<<<< HEAD
=======
	Return
	------
	val : list
		The generated eigenvalues 

	Example
	-------
	>>>eigenvalues_exponential(M=3)
	[0.36787944117144233, 0.22313016014842982, 0.1353352832366127]
	"""
	return [np.exp(-(m+1)/2) for m in np.linspace(1, M, M)]
>>>>>>> d5b2a11a

def eigenvalues_wiener(M=3):
    """Function that generate eigenvalues from a Wiener process.

    Parameters
    ----------
    M : int, default = 3
        Number of eigenvalues to generates

    Return
    ------
    val : list
        The generated eigenvalues
    """
    return [np.power((np.pi / 2) * (2 * m - 1), -2)
            for m in np.linspace(1, M, M)]

<<<<<<< HEAD

def simulate_eigenvalues_(eigenvalues_name, M):
    """Function that redirects to the right simulation eigenvalues function.

    Parameters
    ----------
    eigenvalues_name : str
        Name of the eigenvalues generation process to use.
    M : int
        Number of eigenvalues to generates

    """
    if eigenvalues_name == 'linear':
        eigenvalues_ = eigenvalues_linear(M)
    elif eigenvalues_name == 'exponential':
        eigenvalues_ = eigenvalues_exponential(M)
    elif eigenvalues_name == 'wiener':
        eigenvalues_ = eigenvalues_wiener(M)
    else:
        raise ValueError('Eigenvalues not implemented!')
    return eigenvalues_

#######################################################################
=======
	Return
	------
	val : list
		The generated eigenvalues 

	Example
	-------
	>>>eigenvalues_wiener(M=3)
	[0.4052847345693511, 0.04503163717437235, 0.016211389382774045]
	"""
	return [np.power((np.pi / 2) * (2 * m - 1), -2) 
			for m in np.linspace(1, M, M)]

def simulate_eigenvalues_(eigenvalues_name, M):
	"""Function that redirects to the right simulation eigenvalues function.

	Parameters
	----------
	eigenvalues_name : str
		Name of the eigenvalues generation process to use.
	M : int
		Number of eigenvalues to generates

	Return
	------
	eigenvalues_: list
		The generated eigenvalues

	Example
	-------
	>>>simulate_eigenvalues_('linear', M=3)
	[1.0, 0.6666666666666666, 0.3333333333333333]
	"""
	if eigenvalues_name == 'linear':
		eigenvalues_ = eigenvalues_linear(M)
	elif eigenvalues_name == 'exponential':
		eigenvalues_ = eigenvalues_exponential(M)
	elif eigenvalues_name == 'wiener':
		eigenvalues_ = eigenvalues_wiener(M)
	else:
		raise ValueError('Eigenvalues not implemented!')
	return eigenvalues_


#############################################################################
>>>>>>> d5b2a11a
# Class Simulation


class Simulation(object):
<<<<<<< HEAD
    """An object to simulate functional data.

    The function are simulated using the Karhunen-Loève decomposition :
        X_i(t) = \mu(t) + \sum_{j = 1}^M c_{i,j}\phi_{i,j}(t),
        i = 1, ..., N

    Parameters:
    -----------
    basis : str
        String which denotes the basis of functions to use.
    M : int
        Number of basis functions to use to simulate the data.
    eigenvalues : str
        Define the decreasing if the eigenvalues of the process.

    Attributes
    ----------

    Notes
    -----

    References
    ---------

    """
    def __init__(self, basis, M, eigenvalues):
        self.basis = basis
        self.M = M
        self.eigenvalues = eigenvalues

    def new(self, argvals, N):
        """Function that simulates `N` observations

        Parameters
        ----------
        argvals : list of tuples
            A list of numeric vectors (tuples) or a single numeric
            vector (tuple)
            giving the sampling points in the domains.
        N : int
            Number of observations to generate.

        """
        # Simulate the basis
        basis_ = simulate_basis_(self.basis, self.M,
                                 argvals, norm=True)

        # Define the decreasing of the eigenvalues
        if type(self.eigenvalues) is str:
            eigenvalues_ = simulate_eigenvalues_(self.eigenvalues,
                                                 self.M)
        else:
            eigenvalues_ = self.eigenvalues

        # Simulate the N observations
        obs = np.empty(shape=(N, len(argvals)))
        coef = np.empty(shape=(N, len(eigenvalues_)))
        for i in range(N):
            coef_ = list(np.random.normal(0, eigenvalues_))
            prod_ = coef_ * basis_

            obs[i, :] = prod_.values.sum(axis=0)
            coef[i, :] = coef_

        self.coef_ = coef
        self.obs = UnivariateFunctionalData(argvals, obs)

    def add_noise(self, noise_var=1, sd_function=None):
        """Add noise to the data.

        Model: Z(t) = f(t) + sigma(f(t))epsilon

        If sd_function is None, sigma(f(t)) = 1 and epsilon ~ N(0, noise_var)
        Else, we consider heteroscedastic noise with:
            - sigma(f(t)) = sd_function(self.obs.values)
            - epsilon ~ N(0,1)

        Parameters
        ----------
        noise_var : float
            Variance of the noise to add.
        sd_function : callable
            Standard deviation function for heteroscedatic noise.

        """

        noisy_data = []
        for i in self.obs:
            if sd_function is None:
                noise = np.random.normal(0, np.sqrt(noise_var),
                                         size=len(self.obs.argvals[0]))
            else:
                noise = sd_function(i.values) *\
                    np.random.normal(0, 1,
                                     size=len(self.obs.argvals[0]))
            noise_func = UnivariateFunctionalData(
                self.obs.argvals, np.array(noise, ndmin=2))
            noisy_data.append(i + noise_func)

        data = MultivariateFunctionalData(noisy_data)

        self.noisy_obs = data.asUnivariateFunctionalData()
=======
	"""An object to simulate functional data.

	Parameters
	----------
	N: int
		Number of curves to simulate.
	M: int or numpy.ndarray
		Sampling points.
		If M is int, we use np.linspace(0, 1, M) as sampling points.
		Otherwise, we use the numpy.ndarray.
	"""

	def __init__(self, N, M):
		self.N_ = N
		if isinstance(M, int):
			M = np.linspace(0, 1, M)
		self.M_ = M

	def new():
		"""Function to simulate observations.
		To redefine.
		"""
		pass

	def add_noise(self, noise_var=1, sd_function=None):
		"""Add noise to the data.
		
		Model: Z(t) = f(t) + sigma(f(t))epsilon
		
		If sd_function is None, sigma(f(t)) = 1 and epsilon ~ N(0, noise_var)
		Else, we consider heteroscedastic noise with:
			- sigma(f(t)) = sd_function(self.obs.values)
			- epsilon ~ N(0,1)
			
		Parameters
		----------
		noise_var : float
			Variance of the noise to add.
		sd_function : callable
			Standard deviation function for heteroscedatic noise.

		"""

		noisy_data = []
		for i in self.obs_:
			if sd_function is None:
				noise = np.random.normal(0, np.sqrt(noise_var), 
					size=len(self.M_))
			else:
				noise = sd_function(i.values) *\
					np.random.normal(0, 1, size=len(self.obs_.argvals[0]))
			noise_func = FDApy.univariate_functional.UnivariateFunctionalData(
				self.obs_.argvals, np.array(noise, ndmin=2))
			noisy_data.append(i + noise_func)

		data = FDApy.multivariate_functional.MultivariateFunctionalData(
			noisy_data)

		self.noisy_obs_ = data.asUnivariateFunctionalData()


class Basis(Simulation):
	"""A functional data object representing an orthogonal (or orthonormal)
	basis of functions.

	The function are simulated using the Karhunen-Loève decomposition :
		X_i(t) = mu(t) + sum_{j = 1}^M c_{i,j}phi_{i,j}(t), i = 1, ..., N

	Parameters:
	-----------
	basis_name: str
		String which denotes the basis of functions to use.
	K: int
		Number of basis functions to use to simulate the data.
	eigenvalues: str or numpy.ndarray
		Define the decreasing of the eigenvalues of the process.
		If `eigenvalues` is str, we define the eigenvalues as using the
		corresponding function. Otherwise, we keep it like that. 
	norm: bool
		Should we normalize the basis function?
	Attributes
	----------
	coef_: numpy.ndarray
		Array of coefficients c_{i,j}
	obs: FDApy.univariate_functional.UnivariateFunctionalData
		Simulation of univariate functional data

	Notes
	-----

	References
	---------

	"""
	def __init__(self, N, M, basis_name, K, eigenvalues, norm):
		Simulation.__init__(self, N, M)
		self.basis_name_ = basis_name
		self.K_ = K
		self.norm_ = norm

		# Define the basis
		self.basis_ = simulate_basis_(self.basis_name_, 
			self.K_, self.M_, self.norm_)

		# Define the decreasing of the eigenvalues
		if isinstance(eigenvalues, str):
			eigenvalues = simulate_eigenvalues_(eigenvalues, self.K_)
		self.eigenvalues_ = eigenvalues

	def new(self):
		"""Function that simulates `N` observations.
		
		Parameters
		----------

		"""

		# Simulate the N observations
		obs = np.empty(shape=(self.N_, len(self.M_)))
		coef = np.empty(shape=(self.N_, len(self.eigenvalues_)))
		for i in range(self.N_):
			coef_ = list(np.random.normal(0, self.eigenvalues_))
			prod_ = coef_ * self.basis_
			
			obs[i, :] = prod_.values.sum(axis=0)
			coef[i, :] = coef_

		self.coef_ = coef
		self.obs_ = FDApy.univariate_functional.UnivariateFunctionalData(
			tuple(self.M_), obs)


class Brownian(Simulation):
	"""A functional data object representing a brownian motion.
	
	Parameters
	----------
	N: int, default=100
		Number of curves to simulate.
	brownian_type: str, default='regular'
		Type of brownian motion to simulate.
		One of 'regular', 'geometric' or 'fractional'.
	"""

	def __init__(self, N, M, brownian_type='standard'):
		Simulation.__init__(self, N, M)
		self.brownian_type_ = brownian_type

	def new(self, **kwargs):
		"""Function that simulates `N` observations.

		Parameters
		----------

		"""
		param_dict = {k: kwargs.pop(k) for k in dict(kwargs)}

		# Simulate the N observations
		obs = []
		for i in range(self.N_):
			obs.append(simulate_brownian_(self.brownian_type_, 
				self.M_, **param_dict))

		data = FDApy.multivariate_functional.MultivariateFunctionalData(obs)

		self.obs_ = data.asUnivariateFunctionalData()
>>>>>>> d5b2a11a
<|MERGE_RESOLUTION|>--- conflicted
+++ resolved
@@ -7,10 +7,10 @@
 from .univariate_functional import UnivariateFunctionalData
 from .multivariate_functional import MultivariateFunctionalData
 
+
 #######################################################################
 # Definition of the basis (eigenfunctions)
 
-<<<<<<< HEAD
 def basis_legendre(M=3, argvals=None, norm=True):
     """Define Legendre basis of function.
 
@@ -29,7 +29,7 @@
 
     Return
     ------
-    obj : FDApy.univariate_functional.UnivariateFunctionalData
+    obj : UnivariateFunctionalData
         A UnivariateFunctionalData object containing the Legendre
         polynomial up.
         to `M` functions evaluated on `argvals`.
@@ -59,105 +59,33 @@
     return obj
 
 
-def basis_wiener(M=3, argvals=None, norm=True):
+def basis_wiener(K=3, argvals=None, norm=True):
     """Define Wiener basis of function.
-=======
-def basis_legendre(K=3, argvals=None, norm=True):
-	"""Define Legendre basis of function.
-	
-	Build an orthogonal basis of `K` functions using Legendre polynomials 
-	on the interval `argvals`.
-	
-	Parameters
-	----------
-	K : int, default = 3
-		Maximum degree of the Legendre polynomials. 
-	argvals : tuple or numpy.ndarray, default = None
-		The values on which evaluated the Legendre polynomials. If `None`, 
-		the polynomials are evaluated on the interval [-1, 1].
-	norm : boolean, default = True
-		Do we normalize the functions?
-
-	Return
-	------
-	obj : FDApy.univariate_functional.UnivariateFunctionalData
-		A UnivariateFunctionalData object containing the Legendre polynomial
-		up to `K` functions evaluated on `argvals`.
-	
-	Example
-	-------
-	>>>basis_legendre(K=3, argvals=np.arange(-1, 1, 0.1), norm=True)
-	"""
-
-	if argvals is None:
-		argvals = np.arange(-1, 1, 0.1)
-
-	if isinstance(argvals, list):
-		raise ValueError('argvals has to be a tuple or a numpy array!')
-
-	if isinstance(argvals, tuple):
-		argvals = np.array(argvals)
-
-	values = np.empty((K, len(argvals)))
-
-	for degree in range(K):
-		legendre = scipy.special.eval_legendre(degree, argvals)
-
-		if norm:
-			legendre = legendre / np.sqrt(scipy.integrate.simps(
-				legendre * legendre, argvals))
-		values[degree, :] = legendre
-
-	obj = FDApy.univariate_functional.UnivariateFunctionalData(
-		tuple(argvals), values)
-	return obj
-
-def basis_wiener(K=3, argvals=None, norm=True):
-	"""Define Wiener basis of function.
->>>>>>> d5b2a11a
 
     Build a basis of functions of the Wiener process.
 
-<<<<<<< HEAD
-    Parameters
-    ----------
-    M : int, default = 3
+    Parameters
+    ----------
+    K : int, default = 3
         Number of functions to compute.
     argvals : tuple or numpy.ndarray, default = None
          The values on which evaluated the Wiener basis functions.
          If `None`, the functions are evaluated on the interval [0, 1].
     norm : boolean, default = True
         Do we normalize the functions?
-=======
-	Parameters
-	----------
-	K : int, default = 3
-		Number of functions to compute.
-	argvals : tuple or numpy.ndarray, default = None
-		The values on which evaluated the Wiener basis functions. If `None`, 
-		the functions are evaluated on the interval [0, 1].
-	norm : boolean, default = True
-		Do we normalize the functions?
->>>>>>> d5b2a11a
-
-    Return
-    ------
-    obj : FDApy.univariate_functional.UnivariateFunctionalData
+
+    Return
+    ------
+    obj : UnivariateFunctionalData
         A UnivariateFunctionalData object containing `M` Wiener basis functions
         evaluated on `argvals`.
 
-<<<<<<< HEAD
+    Example
+    -------
+    >>>basis_wiener(M=3, argvals=np.arange(0, 1, 0.05), norm=True)
     """
     if argvals is None:
         argvals = np.arange(0, 1, 0.05)
-=======
-	Example
-	-------
-	>>>basis_wiener(M=3, argvals=np.arange(0, 1, 0.05), norm=True)
-	"""
-	if argvals is None:
-		argvals = np.arange(0, 1, 0.05)
->>>>>>> d5b2a11a
 
     if isinstance(argvals, list):
         raise ValueError('argvals has to be a tuple or a numpy array!')
@@ -165,276 +93,232 @@
     if isinstance(argvals, tuple):
         argvals = np.array(argvals)
 
-<<<<<<< HEAD
-    values = np.empty((M, len(argvals)))
-
-    for degree in np.linspace(1, M, M):
+    values = np.empty((K, len(argvals)))
+
+    for degree in np.linspace(1, K, K):
         wiener = np.sqrt(2) * np.sin((degree - 0.5) * np.pi * argvals)
 
         if norm:
-            norm2 = np.sqrt(scipy.integrate.simps(
+            wiener = wiener / np.sqrt(scipy.integrate.simps(
                 wiener * wiener, argvals))
-            wiener = wiener / norm2
-        values[int(degree - 1), :] = wiener
-=======
-	values = np.empty((K, len(argvals)))
-
-	for degree in np.linspace(1, K, K):
-		wiener = np.sqrt(2) * np.sin((degree - 0.5) * np.pi * argvals)
-
-		if norm:
-			wiener = wiener / np.sqrt(scipy.integrate.simps(
-				wiener * wiener, argvals))
->>>>>>> d5b2a11a
 
     obj = UnivariateFunctionalData(argvals, values)
     return obj
 
-<<<<<<< HEAD
-
-def simulate_basis_(basis_name, M, argvals, norm):
+
+def simulate_basis_(basis_name, K, argvals, norm):
     """Function that redirects to the right simulation basis function.
 
     Parameters
     ----------
     basis_name : str
         Name of the basis to use.
-    M : int
+    K : int
         Number of functions to compute.
     argvals : tuple or numpy.ndarray
-        The values on which evaluated the Wiener basis functions.
-        If `None`, the functions are evaluated on the interval [0, 1].
+        The values on which evaluated the Wiener basis functions. If `None`,
+        the functions are evaluated on the interval [0, 1].
     norm : boolean
         Do we normalize the functions?
 
     Return
     ------
     basis_ : UnivariateFunctionalData
-        A UnivariateFunctionalData object containing `M` basis
-        functions evaluated on `argvals`.
+        A UnivariateFunctionalData object containing `M` basis functions
+        evaluated on `argvals`.
+
+    Example
+    -------
+    >>>simulate_basis_('legendre', M=3,
+        argvals=np.arange(-1, 1, 0.1), norm=True)
     """
     if basis_name == 'legendre':
-        basis_ = basis_legendre(M, argvals, norm)
+        basis_ = basis_legendre(K, argvals, norm)
     elif basis_name == 'wiener':
-        basis_ = basis_wiener(M, argvals, norm)
+        basis_ = basis_wiener(K, argvals, norm)
     else:
         raise ValueError('Basis not implemented!')
     return basis_
 
 
-#######################################################################
-=======
-	obj = FDApy.univariate_functional.UnivariateFunctionalData(
-		tuple(argvals), values)
-	return obj 
-
-def simulate_basis_(basis_name, K, argvals, norm):
-	"""Function that redirects to the right simulation basis function.
-
-	Parameters
-	----------
-	basis_name : str
-		Name of the basis to use.
-	K : int
-		Number of functions to compute.
-	argvals : tuple or numpy.ndarray
-		The values on which evaluated the Wiener basis functions. If `None`, 
-		the functions are evaluated on the interval [0, 1].
-	norm : boolean
-		Do we normalize the functions?
-
-	Return
-	------
-	basis_ : FDApy.univariate_functional.UnivariateFunctionalData
-		A UnivariateFunctionalData object containing `M` basis functions 
-		evaluated on `argvals`.
-
-	Example
-	-------
-	>>>simulate_basis_('legendre', M=3, 
-		argvals=np.arange(-1, 1, 0.1), norm=True)
-	"""
-	if basis_name == 'legendre':
-		basis_ = basis_legendre(K, argvals, norm)
-	elif basis_name == 'wiener':
-		basis_ = basis_wiener(K, argvals, norm)
-	else:
-		raise ValueError('Basis not implemented!')
-	return basis_
-
 #############################################################################
 # Definition of the different Browian motion
 
 def standard_brownian_(argvals=None, x0=0.0):
-	"""Function that generate standard brownian motions.
-
-	Generate one dimensional standard brownian motion.
-
-	Parameters
-	----------
-	argvals: tuple or numpy.ndarray, default=None
-		The values on which evaluated the brownian motion. If `None`, 
-		the functions are evaluated on the interval [0, 1].
-	x0: double, default=0.0
-		Start of the brownian motion.
-
-	Return
-	------
-	A univariate functional data object.
-
-	References
-	----------
-	- https://github.com/cran/somebm/blob/master/R/bm.R
-	"""
-
-	if argvals is None:
-		argvals = np.arange(0, 1, 0.05)
-
-	t0 = np.min(argvals)
-	t1 = np.max(argvals)
-	M = np.size(argvals)
-	
-	# For one brownian motion
-	delta = (t1 - t0) / M
-	W = np.zeros(M)
-	W[0] = x0
-
-	for idx in range(1, M):
-		W[idx] = W[idx - 1] + np.sqrt(delta) * np.random.normal()
-
-	obj = FDApy.univariate_functional.UnivariateFunctionalData(
-		argvals=tuple(argvals), values=W[np.newaxis])
-	return obj
+    """Function that generate standard brownian motions.
+
+    Generate one dimensional standard brownian motion.
+
+    Parameters
+    ----------
+    argvals: tuple or numpy.ndarray, default=None
+        The values on which evaluated the brownian motion. If `None`,
+        the functions are evaluated on the interval [0, 1].
+    x0: double, default=0.0
+        Start of the brownian motion.
+
+    Return
+    ------
+    A univariate functional data object.
+
+    References
+    ----------
+    - https://github.com/cran/somebm/blob/master/R/bm.R
+    """
+
+    if argvals is None:
+        argvals = np.arange(0, 1, 0.05)
+
+    t0 = np.min(argvals)
+    t1 = np.max(argvals)
+    M = np.size(argvals)
+
+    # For one brownian motion
+    delta = (t1 - t0) / M
+    W = np.zeros(M)
+    W[0] = x0
+
+    for idx in range(1, M):
+        W[idx] = W[idx - 1] + np.sqrt(delta) * np.random.normal()
+
+    obj = UnivariateFunctionalData(
+        argvals=argvals, values=W[np.newaxis])
+    return obj
+
 
 def geometric_brownian_(argvals=None, x0=1.0, mu=0, sigma=1):
-	"""Function that generate geometric brownian motions.
-
-	Generate one dimensional geometric brownian motion.
-
-	Parameters
-	----------
-	argvals: tuple or numpy.ndarray, default=None
-		The values on which evaluated the geometric brownian motion. If `None`,
-		the brownian is evaluated on the interval [0, 1].
-	x0: double, default=1.0
-		Start of the brownian motion. Careful, should be stricly greater than 0
-	mu: double, default=0
-		The interest rate
-	sigma: double, default=1
-		The diffusion coefficient
-
-	Return
-	------
-	A univariate functional data object.
-
-	References
-	----------
-	- https://github.com/cran/somebm/blob/master/R/bm.R
-	"""
-
-	if argvals is None:
-		argvals = np.arange(0, 1, 0.05)
-
-	t0 = np.min(argvals)
-	t1 = np.max(argvals)
-	M = np.size(argvals)
-
-	# For one geometric brownian motion.
-	delta = (t1 - t0) / M
-	W = np.zeros(M)
-	W[0] = 0
-
-	for idx in range(1, M):
-		W[idx] = W[idx - 1] + np.sqrt(delta) * np.random.normal()
-
-	S = x0 * np.exp((mu - np.power(sigma, 2) / 2) * (argvals - t0) + sigma * W)
-
-	obj = FDApy.univariate_functional.UnivariateFunctionalData(
-		argvals=tuple(argvals), values=S[np.newaxis])
-	return obj
+    """Function that generate geometric brownian motions.
+
+    Generate one dimensional geometric brownian motion.
+
+    Parameters
+    ----------
+    argvals: tuple or numpy.ndarray, default=None
+        The values on which evaluated the geometric brownian motion. If `None`,
+        the brownian is evaluated on the interval [0, 1].
+    x0: double, default=1.0
+        Start of the brownian motion. Careful, should be stricly greater than 0
+    mu: double, default=0
+        The interest rate
+    sigma: double, default=1
+        The diffusion coefficient
+
+    Return
+    ------
+    A univariate functional data object.
+
+    References
+    ----------
+    - https://github.com/cran/somebm/blob/master/R/bm.R
+    """
+
+    if argvals is None:
+        argvals = np.arange(0, 1, 0.05)
+
+    t0 = np.min(argvals)
+    t1 = np.max(argvals)
+    M = np.size(argvals)
+
+    # For one geometric brownian motion.
+    delta = (t1 - t0) / M
+    W = np.zeros(M)
+    W[0] = 0
+
+    for idx in range(1, M):
+        W[idx] = W[idx - 1] + np.sqrt(delta) * np.random.normal()
+
+    S = x0 * np.exp((mu - np.power(sigma, 2) / 2) * (argvals - t0) + sigma * W)
+
+    obj = UnivariateFunctionalData(
+        argvals=argvals, values=S[np.newaxis])
+    return obj
+
 
 def fractional_brownian_(argvals=None, hurst=0.5):
-	"""Function that generate fractional brownian moitions.
-	
-	Generate one dimension fractional brownian motion with a given Hurst
-	parameter.
-
-	Parameters
-	----------
-	argvals: tuple or numpy.ndarray, default=None
-		The values on which evaluated the fractional brownian motion. 
-		If `None`, the brownian is evaluated on the interval [0, 1].
-	hurst: double, default=0.5
-		Hurst parameter
-
-	Return
-	------
-	A univariate functional data object.
-
-	References
-	----------
-	- https://github.com/cran/somebm/blob/master/R/bm.R
-	"""
-
-	if argvals is None:
-		argvals = np.arange(0, 1, 0.05)
-
-	M = np.size(argvals)
-	R = np.zeros(M + 1)
-	R[0] = 1
-	for idx in range(1, M + 1):
-		R[idx] = 0.5 * (np.power(idx + 1, 2 * hurst) - 2 * 
-			np.power(idx, 2 * hurst) + 
-			np.power(idx - 1, 2 * hurst))
-
-	invR = R[::-1]
-	R = np.append(R, invR[1:len(invR)-1])
-	lamb = np.real(np.fft.fft(R) / (2 * M))
-	
-	W = np.fft.fft(np.sqrt(lamb) * (np.random.normal(size = 2 * M) + 
-		np.random.normal(size = 2 * M) * (0 + 1j)))
-	W = np.power(M, -hurst) * np.cumsum(np.real(W[1:(M + 1)]))
-
-	obj = FDApy.univariate_functional.UnivariateFunctionalData(
-		argvals=tuple(argvals), values=W[np.newaxis])
-	return obj
+    """Function that generate fractional brownian moitions.
+
+    Generate one dimension fractional brownian motion with a given Hurst
+    parameter.
+
+    Parameters
+    ----------
+    argvals: tuple or numpy.ndarray, default=None
+        The values on which evaluated the fractional brownian motion.
+        If `None`, the brownian is evaluated on the interval [0, 1].
+    hurst: double, default=0.5
+        Hurst parameter
+
+    Return
+    ------
+    A univariate functional data object.
+
+    References
+    ----------
+    - https://github.com/cran/somebm/blob/master/R/bm.R
+    """
+
+    if argvals is None:
+        argvals = np.arange(0, 1, 0.05)
+
+    M = np.size(argvals)
+    R = np.zeros(M + 1)
+    R[0] = 1
+    for idx in range(1, M + 1):
+        R[idx] = 0.5 * (np.power(idx + 1, 2 * hurst) - 2 *
+                        np.power(idx, 2 * hurst) +
+                        np.power(idx - 1, 2 * hurst))
+
+    invR = R[::-1]
+    R = np.append(R, invR[1:len(invR) - 1])
+    lamb = np.real(np.fft.fft(R) / (2 * M))
+
+    W = np.fft.fft(np.sqrt(lamb) * (np.random.normal(size=2 * M) +
+                                    np.random.normal(size=2 * M) * (0 + 1j)))
+    W = np.power(M, -hurst) * np.cumsum(np.real(W[1:(M + 1)]))
+
+    obj = UnivariateFunctionalData(
+        argvals=argvals, values=W[np.newaxis])
+    return obj
+
 
 def simulate_brownian_(brownian_type, argvals=None, norm=False, **kwargs):
-	"""Fonction that redirects to the right brownian motion function.
-
-	Parameters
-	----------
-	brownian_type: str
-		Name of the brownian motion to simulate.
-	argvals: tuple or numpy.ndarray
-		The sampling points for the brownian motion.
-	norm: boolean
-		Do we normalize the simulation?
-
-	Return
-	------
-	simu_: FDApy.univariate_functional.UnivariateFunctionalData
-		A UnivariateFunctionalData object containing the simulated brownian
-		motion evaluated on `argvals`.
-
-	Example
-	-------
-	>>>simulate_brownian_(brownian_type='standard', 
-		argvals=np.arange(0, 1, 0.05), norm=False)
-	"""
-	if brownian_type == 'standard':
-		simu_ = standard_brownian_(argvals, x0 = kwargs['x0'])
-	elif brownian_type == 'geometric':
-		simu_ = geometric_brownian_(argvals, 
-			x0 = kwargs['x0'], mu = kwargs['mu'], sigma = kwargs['sigma'])
-	elif brownian_type == 'fractional':
-		simu_ = fractional_brownian_(argvals, hurst = kwargs['hurst'])
-	else:
-		raise ValueError('Brownian type not implemented!')
-	return simu_
+    """Fonction that redirects to the right brownian motion function.
+
+    Parameters
+    ----------
+    brownian_type: str
+        Name of the brownian motion to simulate.
+    argvals: tuple or numpy.ndarray
+        The sampling points for the brownian motion.
+    norm: boolean
+        Do we normalize the simulation?
+
+    Return
+    ------
+    simu_: FDApy.univariate_functional.UnivariateFunctionalData
+        A UnivariateFunctionalData object containing the simulated brownian
+        motion evaluated on `argvals`.
+
+    Example
+    -------
+    >>>simulate_brownian_(brownian_type='standard',
+        argvals=np.arange(0, 1, 0.05), norm=False)
+    """
+    if brownian_type == 'standard':
+        simu_ = standard_brownian_(argvals, x0=kwargs['x0'])
+    elif brownian_type == 'geometric':
+        simu_ = geometric_brownian_(argvals,
+                                    x0=kwargs['x0'],
+                                    mu=kwargs['mu'],
+                                    sigma=kwargs['sigma'])
+    elif brownian_type == 'fractional':
+        simu_ = fractional_brownian_(argvals, hurst=kwargs['hurst'])
+    else:
+        raise ValueError('Brownian type not implemented!')
+    return simu_
+
 
 #############################################################################
->>>>>>> d5b2a11a
 # Definition of the eigenvalues
 
 def eigenvalues_linear(M=3):
@@ -449,23 +333,14 @@
     ------
     val : list
         The generated eigenvalues
+
+    Example
+    -------
+    >>>eigenvalues_linear(M=3)
+    [1.0, 0.6666666666666666, 0.3333333333333333]
     """
     return [(M - m + 1) / M for m in np.linspace(1, M, M)]
 
-<<<<<<< HEAD
-=======
-	Return
-	------
-	val : list
-		The generated eigenvalues 
-
-	Example
-	-------
-	>>>eigenvalues_linear(M=3)
-	[1.0, 0.6666666666666666, 0.3333333333333333]
-	"""
-	return [(M - m + 1) / M for m in np.linspace(1, M, M)]
->>>>>>> d5b2a11a
 
 def eigenvalues_exponential(M=3):
     """Function that generate exponential decreasing eigenvalues.
@@ -479,23 +354,14 @@
     ------
     val : list
         The generated eigenvalues
+
+    Example
+    -------
+    >>>eigenvalues_exponential(M=3)
+    [0.36787944117144233, 0.22313016014842982, 0.1353352832366127]
     """
     return [np.exp(-(m + 1) / 2) for m in np.linspace(1, M, M)]
 
-<<<<<<< HEAD
-=======
-	Return
-	------
-	val : list
-		The generated eigenvalues 
-
-	Example
-	-------
-	>>>eigenvalues_exponential(M=3)
-	[0.36787944117144233, 0.22313016014842982, 0.1353352832366127]
-	"""
-	return [np.exp(-(m+1)/2) for m in np.linspace(1, M, M)]
->>>>>>> d5b2a11a
 
 def eigenvalues_wiener(M=3):
     """Function that generate eigenvalues from a Wiener process.
@@ -513,7 +379,6 @@
     return [np.power((np.pi / 2) * (2 * m - 1), -2)
             for m in np.linspace(1, M, M)]
 
-<<<<<<< HEAD
 
 def simulate_eigenvalues_(eigenvalues_name, M):
     """Function that redirects to the right simulation eigenvalues function.
@@ -525,6 +390,15 @@
     M : int
         Number of eigenvalues to generates
 
+    Return
+    ------
+    eigenvalues_: list
+        The generated eigenvalues
+
+    Example
+    -------
+    >>>simulate_eigenvalues_('linear', M=3)
+    [1.0, 0.6666666666666666, 0.3333333333333333]
     """
     if eigenvalues_name == 'linear':
         eigenvalues_ = eigenvalues_linear(M)
@@ -536,125 +410,34 @@
         raise ValueError('Eigenvalues not implemented!')
     return eigenvalues_
 
-#######################################################################
-=======
-	Return
-	------
-	val : list
-		The generated eigenvalues 
-
-	Example
-	-------
-	>>>eigenvalues_wiener(M=3)
-	[0.4052847345693511, 0.04503163717437235, 0.016211389382774045]
-	"""
-	return [np.power((np.pi / 2) * (2 * m - 1), -2) 
-			for m in np.linspace(1, M, M)]
-
-def simulate_eigenvalues_(eigenvalues_name, M):
-	"""Function that redirects to the right simulation eigenvalues function.
-
-	Parameters
-	----------
-	eigenvalues_name : str
-		Name of the eigenvalues generation process to use.
-	M : int
-		Number of eigenvalues to generates
-
-	Return
-	------
-	eigenvalues_: list
-		The generated eigenvalues
-
-	Example
-	-------
-	>>>simulate_eigenvalues_('linear', M=3)
-	[1.0, 0.6666666666666666, 0.3333333333333333]
-	"""
-	if eigenvalues_name == 'linear':
-		eigenvalues_ = eigenvalues_linear(M)
-	elif eigenvalues_name == 'exponential':
-		eigenvalues_ = eigenvalues_exponential(M)
-	elif eigenvalues_name == 'wiener':
-		eigenvalues_ = eigenvalues_wiener(M)
-	else:
-		raise ValueError('Eigenvalues not implemented!')
-	return eigenvalues_
-
 
 #############################################################################
->>>>>>> d5b2a11a
 # Class Simulation
 
 
 class Simulation(object):
-<<<<<<< HEAD
     """An object to simulate functional data.
 
-    The function are simulated using the Karhunen-Loève decomposition :
-        X_i(t) = \mu(t) + \sum_{j = 1}^M c_{i,j}\phi_{i,j}(t),
-        i = 1, ..., N
-
-    Parameters:
-    -----------
-    basis : str
-        String which denotes the basis of functions to use.
-    M : int
-        Number of basis functions to use to simulate the data.
-    eigenvalues : str
-        Define the decreasing if the eigenvalues of the process.
-
-    Attributes
-    ----------
-
-    Notes
-    -----
-
-    References
-    ---------
-
-    """
-    def __init__(self, basis, M, eigenvalues):
-        self.basis = basis
-        self.M = M
-        self.eigenvalues = eigenvalues
-
-    def new(self, argvals, N):
-        """Function that simulates `N` observations
-
-        Parameters
-        ----------
-        argvals : list of tuples
-            A list of numeric vectors (tuples) or a single numeric
-            vector (tuple)
-            giving the sampling points in the domains.
-        N : int
-            Number of observations to generate.
-
+    Parameters
+    ----------
+    N: int
+        Number of curves to simulate.
+    M: int or numpy.ndarray
+        Sampling points.
+        If M is int, we use np.linspace(0, 1, M) as sampling points.
+        Otherwise, we use the numpy.ndarray.
+    """
+    def __init__(self, N, M):
+        self.N_ = N
+        if isinstance(M, int):
+            M = np.linspace(0, 1, M)
+        self.M_ = M
+
+    def new():
+        """Function to simulate observations.
+        To redefine.
         """
-        # Simulate the basis
-        basis_ = simulate_basis_(self.basis, self.M,
-                                 argvals, norm=True)
-
-        # Define the decreasing of the eigenvalues
-        if type(self.eigenvalues) is str:
-            eigenvalues_ = simulate_eigenvalues_(self.eigenvalues,
-                                                 self.M)
-        else:
-            eigenvalues_ = self.eigenvalues
-
-        # Simulate the N observations
-        obs = np.empty(shape=(N, len(argvals)))
-        coef = np.empty(shape=(N, len(eigenvalues_)))
-        for i in range(N):
-            coef_ = list(np.random.normal(0, eigenvalues_))
-            prod_ = coef_ * basis_
-
-            obs[i, :] = prod_.values.sum(axis=0)
-            coef[i, :] = coef_
-
-        self.coef_ = coef
-        self.obs = UnivariateFunctionalData(argvals, obs)
+        pass
 
     def add_noise(self, noise_var=1, sd_function=None):
         """Add noise to the data.
@@ -676,186 +459,123 @@
         """
 
         noisy_data = []
-        for i in self.obs:
+        for i in self.obs_:
             if sd_function is None:
                 noise = np.random.normal(0, np.sqrt(noise_var),
-                                         size=len(self.obs.argvals[0]))
+                                         size=len(self.M_))
             else:
                 noise = sd_function(i.values) *\
-                    np.random.normal(0, 1,
-                                     size=len(self.obs.argvals[0]))
+                    np.random.normal(0, 1, size=len(self.obs_.argvals[0]))
             noise_func = UnivariateFunctionalData(
-                self.obs.argvals, np.array(noise, ndmin=2))
+                self.obs_.argvals, np.array(noise, ndmin=2))
             noisy_data.append(i + noise_func)
 
         data = MultivariateFunctionalData(noisy_data)
 
-        self.noisy_obs = data.asUnivariateFunctionalData()
-=======
-	"""An object to simulate functional data.
-
-	Parameters
-	----------
-	N: int
-		Number of curves to simulate.
-	M: int or numpy.ndarray
-		Sampling points.
-		If M is int, we use np.linspace(0, 1, M) as sampling points.
-		Otherwise, we use the numpy.ndarray.
-	"""
-
-	def __init__(self, N, M):
-		self.N_ = N
-		if isinstance(M, int):
-			M = np.linspace(0, 1, M)
-		self.M_ = M
-
-	def new():
-		"""Function to simulate observations.
-		To redefine.
-		"""
-		pass
-
-	def add_noise(self, noise_var=1, sd_function=None):
-		"""Add noise to the data.
-		
-		Model: Z(t) = f(t) + sigma(f(t))epsilon
-		
-		If sd_function is None, sigma(f(t)) = 1 and epsilon ~ N(0, noise_var)
-		Else, we consider heteroscedastic noise with:
-			- sigma(f(t)) = sd_function(self.obs.values)
-			- epsilon ~ N(0,1)
-			
-		Parameters
-		----------
-		noise_var : float
-			Variance of the noise to add.
-		sd_function : callable
-			Standard deviation function for heteroscedatic noise.
-
-		"""
-
-		noisy_data = []
-		for i in self.obs_:
-			if sd_function is None:
-				noise = np.random.normal(0, np.sqrt(noise_var), 
-					size=len(self.M_))
-			else:
-				noise = sd_function(i.values) *\
-					np.random.normal(0, 1, size=len(self.obs_.argvals[0]))
-			noise_func = FDApy.univariate_functional.UnivariateFunctionalData(
-				self.obs_.argvals, np.array(noise, ndmin=2))
-			noisy_data.append(i + noise_func)
-
-		data = FDApy.multivariate_functional.MultivariateFunctionalData(
-			noisy_data)
-
-		self.noisy_obs_ = data.asUnivariateFunctionalData()
+        self.noisy_obs_ = data.asUnivariateFunctionalData()
 
 
 class Basis(Simulation):
-	"""A functional data object representing an orthogonal (or orthonormal)
-	basis of functions.
-
-	The function are simulated using the Karhunen-Loève decomposition :
-		X_i(t) = mu(t) + sum_{j = 1}^M c_{i,j}phi_{i,j}(t), i = 1, ..., N
-
-	Parameters:
-	-----------
-	basis_name: str
-		String which denotes the basis of functions to use.
-	K: int
-		Number of basis functions to use to simulate the data.
-	eigenvalues: str or numpy.ndarray
-		Define the decreasing of the eigenvalues of the process.
-		If `eigenvalues` is str, we define the eigenvalues as using the
-		corresponding function. Otherwise, we keep it like that. 
-	norm: bool
-		Should we normalize the basis function?
-	Attributes
-	----------
-	coef_: numpy.ndarray
-		Array of coefficients c_{i,j}
-	obs: FDApy.univariate_functional.UnivariateFunctionalData
-		Simulation of univariate functional data
-
-	Notes
-	-----
-
-	References
-	---------
-
-	"""
-	def __init__(self, N, M, basis_name, K, eigenvalues, norm):
-		Simulation.__init__(self, N, M)
-		self.basis_name_ = basis_name
-		self.K_ = K
-		self.norm_ = norm
-
-		# Define the basis
-		self.basis_ = simulate_basis_(self.basis_name_, 
-			self.K_, self.M_, self.norm_)
-
-		# Define the decreasing of the eigenvalues
-		if isinstance(eigenvalues, str):
-			eigenvalues = simulate_eigenvalues_(eigenvalues, self.K_)
-		self.eigenvalues_ = eigenvalues
-
-	def new(self):
-		"""Function that simulates `N` observations.
-		
-		Parameters
-		----------
-
-		"""
-
-		# Simulate the N observations
-		obs = np.empty(shape=(self.N_, len(self.M_)))
-		coef = np.empty(shape=(self.N_, len(self.eigenvalues_)))
-		for i in range(self.N_):
-			coef_ = list(np.random.normal(0, self.eigenvalues_))
-			prod_ = coef_ * self.basis_
-			
-			obs[i, :] = prod_.values.sum(axis=0)
-			coef[i, :] = coef_
-
-		self.coef_ = coef
-		self.obs_ = FDApy.univariate_functional.UnivariateFunctionalData(
-			tuple(self.M_), obs)
+    """A functional data object representing an orthogonal (or orthonormal)
+    basis of functions.
+
+    The function are simulated using the Karhunen-Loève decomposition :
+        X_i(t) = mu(t) + sum_{j = 1}^M c_{i,j}phi_{i,j}(t), i = 1, ..., N
+
+    Parameters:
+    -----------
+    basis_name: str
+        String which denotes the basis of functions to use.
+    K: int
+        Number of basis functions to use to simulate the data.
+    eigenvalues: str or numpy.ndarray
+        Define the decreasing of the eigenvalues of the process.
+        If `eigenvalues` is str, we define the eigenvalues as using the
+        corresponding function. Otherwise, we keep it like that.
+    norm: bool
+        Should we normalize the basis function?
+    Attributes
+    ----------
+    coef_: numpy.ndarray
+        Array of coefficients c_{i,j}
+    obs: FDApy.univariate_functional.UnivariateFunctionalData
+        Simulation of univariate functional data
+
+    Notes
+    -----
+
+    References
+    ---------
+
+    """
+    def __init__(self, N, M, basis_name, K, eigenvalues, norm):
+        Simulation.__init__(self, N, M)
+        self.basis_name_ = basis_name
+        self.K_ = K
+        self.norm_ = norm
+
+        # Define the basis
+        self.basis_ = simulate_basis_(self.basis_name_,
+                                      self.K_, self.M_, self.norm_)
+
+        # Define the decreasing of the eigenvalues
+        if isinstance(eigenvalues, str):
+            eigenvalues = simulate_eigenvalues_(eigenvalues, self.K_)
+        self.eigenvalues_ = eigenvalues
+
+    def new(self):
+        """Function that simulates `N` observations.
+
+        Parameters
+        ----------
+
+        """
+
+        # Simulate the N observations
+        obs = np.empty(shape=(self.N_, len(self.M_)))
+        coef = np.empty(shape=(self.N_, len(self.eigenvalues_)))
+        for i in range(self.N_):
+            coef_ = list(np.random.normal(0, self.eigenvalues_))
+            prod_ = coef_ * self.basis_
+
+            obs[i, :] = prod_.values.sum(axis=0)
+            coef[i, :] = coef_
+
+        self.coef_ = coef
+        self.obs_ = UnivariateFunctionalData(self.M_, obs)
 
 
 class Brownian(Simulation):
-	"""A functional data object representing a brownian motion.
-	
-	Parameters
-	----------
-	N: int, default=100
-		Number of curves to simulate.
-	brownian_type: str, default='regular'
-		Type of brownian motion to simulate.
-		One of 'regular', 'geometric' or 'fractional'.
-	"""
-
-	def __init__(self, N, M, brownian_type='standard'):
-		Simulation.__init__(self, N, M)
-		self.brownian_type_ = brownian_type
-
-	def new(self, **kwargs):
-		"""Function that simulates `N` observations.
-
-		Parameters
-		----------
-
-		"""
-		param_dict = {k: kwargs.pop(k) for k in dict(kwargs)}
-
-		# Simulate the N observations
-		obs = []
-		for i in range(self.N_):
-			obs.append(simulate_brownian_(self.brownian_type_, 
-				self.M_, **param_dict))
-
-		data = FDApy.multivariate_functional.MultivariateFunctionalData(obs)
-
-		self.obs_ = data.asUnivariateFunctionalData()
->>>>>>> d5b2a11a
+    """A functional data object representing a brownian motion.
+
+    Parameters
+    ----------
+    N: int, default=100
+        Number of curves to simulate.
+    brownian_type: str, default='regular'
+        Type of brownian motion to simulate.
+        One of 'regular', 'geometric' or 'fractional'.
+    """
+
+    def __init__(self, N, M, brownian_type='standard'):
+        Simulation.__init__(self, N, M)
+        self.brownian_type_ = brownian_type
+
+    def new(self, **kwargs):
+        """Function that simulates `N` observations.
+
+        Parameters
+        ----------
+
+        """
+        param_dict = {k: kwargs.pop(k) for k in dict(kwargs)}
+
+        # Simulate the N observations
+        obs = []
+        for i in range(self.N_):
+            obs.append(simulate_brownian_(self.brownian_type_,
+                                          self.M_, **param_dict))
+
+        data = MultivariateFunctionalData(obs)
+
+        self.obs_ = data.asUnivariateFunctionalData()