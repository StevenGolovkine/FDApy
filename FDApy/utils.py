#!/usr/bin/python3.7
# -*-coding:utf8 -*

import numpy as np
import scipy
import sklearn


#############################################################################
# Standardization functions
#############################################################################
def rangeStandardization_(X):
    """Transform a vector [a, b] into a vector [0, 1].

    Parameters
    ----------
    X : array-like, shape = (n_features, )
        Data

    Return
    ------
    range_ : array_like, shape = (n_features)

    Example
    -------
    >>>rangeStandardization_(np.array([0, 5, 10]))
    array([0., 0.5, 1.])
    """
    range_ = (X - np.min(X)) / (np.max(X) - np.min(X))
    return range_


def rowMean_(X):
    """Compute the mean of an array with respect to the rows.

    Parameters
    ----------
    X : array-like, shape = (n_obs, n_features)
        Data

    Return
    ------
    mean_ : array-like, shape = (n_features,)

    Example
    -------
    >>>rowMean_(
        np.array([[1., 2., 3.], [1., 2., 3.], [1., 2., 3.], [1., 2., 3.]]))
    array([1., 2., 3.])
    """
    scaler = sklearn.preprocessing.StandardScaler()
    return scaler.fit(X).mean_


def rowVar_(X):
    """Compute the variance of an array with respect to the rows.

    Parameters
    ----------
    X : array-like, shape = (n_obs, n_features)
        Data

    Return
    ------
    var_ : array-like, shape = (n_features,)

    Example
    -------
    >>>rowVar_(
        np.array([[1., 2., 3.], [1., 2., 3.], [1., 2., 3.], [1., 2., 3.]]))
    array([0., 0., 0.])
    """
    scaler = sklearn.preprocessing.StandardScaler()
    return scaler.fit(X).var_


def colMean_(X):
    """Compute the mean of an array with respect to the columns.

    Parameters
    ----------
    X : array-like, shape = (n_obs, n_features)
        Data

    Return
    ------
    mean_ : array-like, shape = (n_obs,)

    Example
    -------
    >>>colMean_(
        np.array([[1., 2., 3.], [1., 2., 3.], [1., 2., 3.], [1., 2., 3.]]))
    array([2., 2., 2., 2.])
    """
    scaler = sklearn.preprocessing.StandardScaler()
    return scaler.fit(X.T).mean_


def colVar_(X):
    """Compute the variance of an array with respect to the columns.

    Parameters
    ----------
    X : array-like, shape = (n_obs, n_features)
        Data

    Return
    ------
    var_ : array-like, shape = (n_obs,)

    Example:
    >>>colVar_(
        np.array([[1., 2., 3.], [1., 2., 3.], [1., 2., 3.], [1., 2., 3.]]))
    array([0.66666667, 0.66666667, 0.66666667, 0.66666667])
    """
    scaler = sklearn.preprocessing.StandardScaler()
    return scaler.fit(X.T).var_


############################################################################
# Array manipulation functions.
############################################################################


def shift_(X, num, fill_value=np.nan):
    """Shift an array `X` by a number `num`.

    Parameters
    ----------
    X : array-like ,shape = (n_obs, n_features)
<<<<<<< HEAD
        Input array
    num : int
        The number of columns to shift.
    fill_value : float or np.nan
        The value with one fill the array.
=======
            Input array
    num : int
            The number of columns to shift.
    fill_value : float or np.nan
            The value with one fill the array.
>>>>>>> d5b2a11a

    Return
    ------
    res : array-like, shape = (n_obs, n_features)
<<<<<<< HEAD
        The shift array.

    References
    ----------
    * https://stackoverflow.com/\
    questions/30399534/shift-elements-in-a-numpy-array/42642326

    TODO: PAS LE BON SENS!
=======
            The shift array.

    Example
    -------
    >>>shift_(np.array([1, 2, 3, 4, 5]), num=2, fill_value=np.nan)
    array([nan, nan, 1, 2, 3])

    References
    ----------
    * https://stackoverflow.com/questions/30399534/shift-elements-in-a-numpy-array/42642326
>>>>>>> d5b2a11a
    """
    res = np.empty_like(X)
    if num > 0:
        res[:num] = fill_value
        res[num:] = X[:-num]
    elif num < 0:
        res[num:] = fill_value
        res[:num] = X[-num:]
    else:
        res = X
    return res

<<<<<<< HEAD

#############################################################################
# Array computation
#############################################################################
=======
##############################################################################
# Array computation
##############################################################################
>>>>>>> d5b2a11a


def tensorProduct_(X, Y):
    """Compute the tensor product of two vectors.

    Parameters
    ----------
    X : array-like, shape = (n_obs1,)
        First input vector
    Y : array-like, shape = (n_obs2,)
        Second input vector

    Return
    ------
    res : ndarray, shape = (n_obs1, n_obs2)
<<<<<<< HEAD
=======

    Example
    -------
    >>>X = np.array([1, 2, 3])
    >>>Y = np.array([-1, 2])
    >>>tensorProduct_(X, Y)
    array([[-1, 2], [-2, 4], [-3, 6]])
>>>>>>> d5b2a11a
    """
    return np.outer(X, Y)


def integrate_(X, Y, method='simpson'):
    """Integrate Y over the domain X.

    Parameters
    ----------
    X : array-like, shape = (n_features,)
        Domain for the integration, it has to be ordered.
    Y : array-like, shape = (n_features,)
        Observations
    method : str, default = 'simpson'
<<<<<<< HEAD
        The method used to integrated. Currently, only the Simpsons method
        is implemented.
=======
        The method used to integrated. 
        Currently, only the Simpsons method is implemented.
>>>>>>> d5b2a11a

    Return
    ------
    res : int
        Estimation of the integration of Y over X.
<<<<<<< HEAD
=======

    Example
    -------
    >>>X = np.array([1, 2, 4])
    >>>Y = np.array([1, 4, 16])
    >>>integrate_(X, Y)
    21.0
>>>>>>> d5b2a11a
    """
    if method is not 'simpson':
        raise ValueError('Only the Simpsons method is implemented!')
    return scipy.integrate.simps(Y, X)


def integrationWeights_(X, method='trapz'):
<<<<<<< HEAD
    """Compute weights for numerical integration over the domain `X` given
=======
    """Compute weights for numerical integration over the domain `X` given 
>>>>>>> d5b2a11a
    the method `method`.

    Parameters
    ----------
    X : array-like, shape = (n_points,)
<<<<<<< HEAD
        Domain on which compute the weights.
    method : str or callable, default = 'trapz'
        The method to compute the weights.
=======
            Domain on which compute the weights.
    method : str or callable, default = 'trapz'
            The method to compute the weights.
>>>>>>> d5b2a11a

    Return
    ------
    W : array-like, shape = (n_points,)
<<<<<<< HEAD
        The weights
=======
            The weights

    Example
    -------
    >>>integrationWeights_(np.array([1, 2, 3, 4, 5]), method='trapz')
    array([0.5, 1., 1., 1., 0.5])
>>>>>>> d5b2a11a

    Notes
    -----
    TODO :
    * Add other methods: Simpson, midpoints, ...
    * Add tests

    References
    ----------
    * https://en.wikipedia.org/wiki/Trapezoidal_rule
    """
    L = len(X)
    if method is 'trapz':
<<<<<<< HEAD
        W = 0.5 * np.concatenate([[X[1] - X[0]],
                                  X[2:] - X[:(L - 2)],
                                  [X[L - 1] - X[L - 2]]])
    elif callable(method):
        W = method(X)
    else:
        raise ValueError('Method {} not implemented!'.format(method))
=======
        W = 1 / 2 * np.concatenate([[X[1] - X[0]],
            X[2:] - X[:(L - 2)], [X[L - 1] - X[L - 2]]])
    elif callable(method):
        W = method(X)
    else:
        raise ValueError(f'Method {method} not implemented!')
>>>>>>> d5b2a11a

    return W<|MERGE_RESOLUTION|>--- conflicted
+++ resolved
@@ -128,34 +128,16 @@
     Parameters
     ----------
     X : array-like ,shape = (n_obs, n_features)
-<<<<<<< HEAD
         Input array
     num : int
         The number of columns to shift.
     fill_value : float or np.nan
         The value with one fill the array.
-=======
-            Input array
-    num : int
-            The number of columns to shift.
-    fill_value : float or np.nan
-            The value with one fill the array.
->>>>>>> d5b2a11a
 
     Return
     ------
     res : array-like, shape = (n_obs, n_features)
-<<<<<<< HEAD
         The shift array.
-
-    References
-    ----------
-    * https://stackoverflow.com/\
-    questions/30399534/shift-elements-in-a-numpy-array/42642326
-
-    TODO: PAS LE BON SENS!
-=======
-            The shift array.
 
     Example
     -------
@@ -164,8 +146,8 @@
 
     References
     ----------
-    * https://stackoverflow.com/questions/30399534/shift-elements-in-a-numpy-array/42642326
->>>>>>> d5b2a11a
+    * https://stackoverflow.com/
+    questions/30399534/shift-elements-in-a-numpy-array/42642326
     """
     res = np.empty_like(X)
     if num > 0:
@@ -178,17 +160,10 @@
         res = X
     return res
 
-<<<<<<< HEAD
-
-#############################################################################
-# Array computation
-#############################################################################
-=======
+
 ##############################################################################
 # Array computation
 ##############################################################################
->>>>>>> d5b2a11a
-
 
 def tensorProduct_(X, Y):
     """Compute the tensor product of two vectors.
@@ -203,8 +178,6 @@
     Return
     ------
     res : ndarray, shape = (n_obs1, n_obs2)
-<<<<<<< HEAD
-=======
 
     Example
     -------
@@ -212,7 +185,6 @@
     >>>Y = np.array([-1, 2])
     >>>tensorProduct_(X, Y)
     array([[-1, 2], [-2, 4], [-3, 6]])
->>>>>>> d5b2a11a
     """
     return np.outer(X, Y)
 
@@ -227,20 +199,13 @@
     Y : array-like, shape = (n_features,)
         Observations
     method : str, default = 'simpson'
-<<<<<<< HEAD
         The method used to integrated. Currently, only the Simpsons method
         is implemented.
-=======
-        The method used to integrated. 
-        Currently, only the Simpsons method is implemented.
->>>>>>> d5b2a11a
 
     Return
     ------
     res : int
         Estimation of the integration of Y over X.
-<<<<<<< HEAD
-=======
 
     Example
     -------
@@ -248,7 +213,6 @@
     >>>Y = np.array([1, 4, 16])
     >>>integrate_(X, Y)
     21.0
->>>>>>> d5b2a11a
     """
     if method is not 'simpson':
         raise ValueError('Only the Simpsons method is implemented!')
@@ -256,39 +220,25 @@
 
 
 def integrationWeights_(X, method='trapz'):
-<<<<<<< HEAD
     """Compute weights for numerical integration over the domain `X` given
-=======
-    """Compute weights for numerical integration over the domain `X` given 
->>>>>>> d5b2a11a
     the method `method`.
 
     Parameters
     ----------
     X : array-like, shape = (n_points,)
-<<<<<<< HEAD
         Domain on which compute the weights.
     method : str or callable, default = 'trapz'
-        The method to compute the weights.
-=======
-            Domain on which compute the weights.
-    method : str or callable, default = 'trapz'
             The method to compute the weights.
->>>>>>> d5b2a11a
 
     Return
     ------
     W : array-like, shape = (n_points,)
-<<<<<<< HEAD
         The weights
-=======
-            The weights
 
     Example
     -------
     >>>integrationWeights_(np.array([1, 2, 3, 4, 5]), method='trapz')
     array([0.5, 1., 1., 1., 0.5])
->>>>>>> d5b2a11a
 
     Notes
     -----
@@ -302,21 +252,12 @@
     """
     L = len(X)
     if method is 'trapz':
-<<<<<<< HEAD
         W = 0.5 * np.concatenate([[X[1] - X[0]],
                                   X[2:] - X[:(L - 2)],
                                   [X[L - 1] - X[L - 2]]])
     elif callable(method):
         W = method(X)
     else:
-        raise ValueError('Method {} not implemented!'.format(method))
-=======
-        W = 1 / 2 * np.concatenate([[X[1] - X[0]],
-            X[2:] - X[:(L - 2)], [X[L - 1] - X[L - 2]]])
-    elif callable(method):
-        W = method(X)
-    else:
-        raise ValueError(f'Method {method} not implemented!')
->>>>>>> d5b2a11a
+        raise ValueError("Method not implemented!")
 
     return W