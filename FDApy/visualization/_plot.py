#!/usr/bin/env python
# -*-coding:utf8 -*
"""Module for the plotting of functional data.

This module is used to create plot of diverse type of functional data.
Currently, there is an implementation for dense and irregular functional
data.
"""
import matplotlib as mpl
import matplotlib.pyplot as plt
import numpy as np
import numpy.typing as npt

from matplotlib.axes import Axes
from typing import List

from ..representation.functional_data import (
    DenseFunctionalData,
    IrregularFunctionalData,
    BasisFunctionalData,
    MultivariateFunctionalData,
)


#############################################################################
# Utility functions
def _init_ax(ax: Axes | None = None, projection: str = "rectilinear") -> Axes:
    """Initialize axes."""
    if ax is None:
        ax = plt.axes(projection=projection)
    return ax


#############################################################################
# Utility functions
def _plot_1d(
    data: DenseFunctionalData | IrregularFunctionalData,
    labels: npt.NDArray[np.float64],
    colors: npt.NDArray[np.float64] | None = None,
    ax: Axes | None = None,
    **plt_kwargs,
) -> Axes:
    """Plot one dimensional functional data.

    This function is used to plot an instance of functional data in 1D.

    Parameters
    ----------
    data:
        The object to plot.
    labels:
        The labels of each curve.
    colors:
        Colors used for the plot. If `colors` is `None`, it uses the `jet`
        colormaps from the `matplotlib` library by default.
    ax:
        Axes object onto which the objects are plotted.
    **plt_kwargs
        Keywords plotting arguments

    Returns
    -------
    Axes
        Axes objects onto the plot is done.

    """
    if colors is None:
        colors = mpl.cm.jet(np.linspace(0, 1, len(np.unique(labels))))

    if isinstance(data, DenseFunctionalData):
        for obs, label in zip(data.values, labels):
            ax.plot(data.argvals["input_dim_0"], obs, c=colors[label], **plt_kwargs)
    elif isinstance(data, IrregularFunctionalData):
        for argval, value, label in zip(
            data.argvals.values(), data.values.values(), labels
        ):
            ax.plot(argval["input_dim_0"], value, c=colors[label], **plt_kwargs)
            ax.scatter(argval["input_dim_0"], value, c=[colors[label]], **plt_kwargs)
    else:
        raise TypeError("Data type not recognized!")
    return ax


def _plot_2d(
    data: DenseFunctionalData | IrregularFunctionalData,
    labels: npt.NDArray[np.float64],
    colors: npt.NDArray[np.float64] | None = None,
    ax: Axes | None = None,
    **plt_kwargs,
) -> Axes:
    """Plot two dimensional functional data.

    This function is used to plot an instance of functional data in 2D.

    Parameters
    ----------
    data:
        The object to plot.
    labels:
        The labels of each curve.
    colors:
        Colors used for the plot. If `colors` is `None`, it uses the `jet`
        colormaps from the `matplotlib` library by default.
    ax:
        Axes object onto which the objects are plotted.
    **plt_kwargs:
        Keywords plotting arguments

    Returns
    -------
    Axes
        Axes objects onto the plot is done.

    """
    if colors is None:
        colors = mpl.cm.jet(np.linspace(0, 1, len(np.unique(labels))))

    if isinstance(data, DenseFunctionalData):
        if data.n_obs == 1:
            cs = ax.contourf(
                data.argvals["input_dim_1"],
                data.argvals["input_dim_0"],
                data.values.squeeze(),
                **plt_kwargs,
            )
            plt.colorbar(cs, ax=ax)
        else:
            x, y = np.meshgrid(
                data.argvals["input_dim_0"], data.argvals["input_dim_1"], indexing="ij"
            )
            for obs, label in zip(data.values, labels):
                ax.plot_surface(x, y, obs, color=colors[label], **plt_kwargs)
    elif isinstance(data, IrregularFunctionalData):
        if data.n_obs == 1:
            data_p = data.to_long().dropna()
            ax.plot(
                data_p["input_dim_0"].values,
                data_p["input_dim_1"].values,
                "o",
                markersize=2,
                color="grey",
            )
            cs = ax.tricontourf(
                data_p["input_dim_0"].values,
                data_p["input_dim_1"].values,
                data_p["values"].values,
                **plt_kwargs,
            )
            plt.colorbar(cs, ax=ax)
        else:
            data_long = data.to_long()
            for n_obs, label in zip(np.unique(data_long["id"].values), labels):
                data_p = data_long.query(f"id == {n_obs}").dropna()
                ax.plot_trisurf(
                    data_p["input_dim_0"].values,
                    data_p["input_dim_1"].values,
                    data_p["values"].values,
                    color=colors[label],
                    **plt_kwargs,
                )
    else:
        raise TypeError("Data type not recognized!")
    return ax


#############################################################################
# Plotting functions
def plot(
    data: DenseFunctionalData | IrregularFunctionalData,
    labels: npt.NDArray[np.float64] | None = None,
    colors: npt.NDArray[np.float64] | None = None,
    ax: Axes | None = None,
    **plt_kwargs,
) -> Axes:
    """Plot univariate functional data.

    Generic plot function for DenseFunctionalData and IrregularFunctionalData
    objects.

    Parameters
    ----------
    data
        The object to plot.
<<<<<<< HEAD
    labels:
        The labels of each curve.
    colors:
        Colors used for the plot. If `colors` is `None`, it uses the `jet`
        colormaps from the `matplotlib` library by default.
    ax:
=======
    labels
        The labels of each curve.
    colors
        Colors used for the plot. If `colors` is `None`, it uses the `jet`
        colormaps from the `matplotlib` library by default.
    ax
>>>>>>> cbe67502
        Axes object onto which the objects are plotted.
    **plt_kwargs
        Keywords plotting arguments

    Returns
    -------
    Axes
        Axes objects onto the plot is done.

    """
    if labels is None:
        labels = np.arange(data.n_obs)
    if isinstance(data, BasisFunctionalData):
        data = data.to_grid()
    if data.n_dimension == 1:
        ax = _init_ax(ax, projection="rectilinear")
        ax = _plot_1d(data, labels, colors, ax, **plt_kwargs)
    elif data.n_dimension == 2:
        if data.n_obs == 1:
            ax = _init_ax(ax, projection="rectilinear")
        else:
            ax = _init_ax(ax, projection="3d")
        ax = _plot_2d(data, labels, colors, ax, **plt_kwargs)
    else:
        raise ValueError(
            f"Can not plot functions of dimension {data.n_dimension},"
            " limited to dimension 2."
        )
    return ax


def plot_multivariate(
    data: MultivariateFunctionalData,
    labels: npt.NDArray[np.float64] | None = None,
    titles: List[str] | None = None,
    colors: npt.NDArray[np.float64] | None = None,
    ax: Axes | None = None,
    **plt_kwargs,
) -> List[Axes]:
    """Plot multivariate functional data.

    Generic plot function for MultivariateFunctionalData objects.

    Parameters
    ----------
<<<<<<< HEAD
    data:
        The object to plot.
    labels:
        The labels of each curve.
    titles:
        Titles of the subfigure.
    colors:
        Colors used for the plot. If `colors` is `None`, it uses the `jet`
        colormaps from the `matplotlib` library by default.
    ax:
=======
    data
        The object to plot.
    labels
        The labels of each curve.
    titles
        Titles of the subfigure.
    colors
        Colors used for the plot. If `colors` is `None`, it uses the `jet`
        colormaps from the `matplotlib` library by default.
    ax
>>>>>>> cbe67502
        Axes object onto which the objects are plotted.
    **plt_kwargs
        Keywords plotting arguments

    Returns
    -------
    List[Axes]
        Axes objects onto the plot is done.

    """
    # Get parameters
    ncols = plt_kwargs.get("ncols", 2)
    nrows = data.n_functional // ncols + (data.n_functional % ncols > 0)

    if titles is None:
        titles = data.n_functional * [""]

    # Set spacing of the plots
    plt.subplots_adjust(wspace=0.7, hspace=0.2)

    axes = []
    for n, data in enumerate(data.data):
        projection = "3d" if data.n_dimension == 2 else "rectilinear"
        ax = plt.subplot(nrows, ncols, n + 1, projection=projection)
        ax.set_title(titles[n])
        if data.n_dimension == 1:
            axes.append(plot(data, labels=labels, colors=colors, ax=ax))
        elif data.n_dimension == 2:
            axes.append(plot(data, labels=labels, colors=colors, ax=ax))
        else:
            raise ValueError(
                f"Can not plot functions of dimension {data.n_dimension},"
                " limited to dimension 2."
            )
    return axes<|MERGE_RESOLUTION|>--- conflicted
+++ resolved
@@ -181,21 +181,12 @@
     ----------
     data
         The object to plot.
-<<<<<<< HEAD
-    labels:
-        The labels of each curve.
-    colors:
-        Colors used for the plot. If `colors` is `None`, it uses the `jet`
-        colormaps from the `matplotlib` library by default.
-    ax:
-=======
     labels
         The labels of each curve.
     colors
         Colors used for the plot. If `colors` is `None`, it uses the `jet`
         colormaps from the `matplotlib` library by default.
     ax
->>>>>>> cbe67502
         Axes object onto which the objects are plotted.
     **plt_kwargs
         Keywords plotting arguments
@@ -241,18 +232,6 @@
 
     Parameters
     ----------
-<<<<<<< HEAD
-    data:
-        The object to plot.
-    labels:
-        The labels of each curve.
-    titles:
-        Titles of the subfigure.
-    colors:
-        Colors used for the plot. If `colors` is `None`, it uses the `jet`
-        colormaps from the `matplotlib` library by default.
-    ax:
-=======
     data
         The object to plot.
     labels
@@ -263,7 +242,6 @@
         Colors used for the plot. If `colors` is `None`, it uses the `jet`
         colormaps from the `matplotlib` library by default.
     ax
->>>>>>> cbe67502
         Axes object onto which the objects are plotted.
     **plt_kwargs
         Keywords plotting arguments
