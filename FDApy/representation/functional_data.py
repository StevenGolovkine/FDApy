--- conflicted
+++ resolved
@@ -364,8 +364,6 @@
 
     ###########################################################################
     # Abstract methods
-<<<<<<< HEAD
-=======
     @abstractmethod
     def to_long(self, reindex: bool = False) -> pd.DataFrame:
         """Convert the data to long format."""
@@ -456,7 +454,6 @@
         **kwargs,
     ) -> Type[FunctionalData]:
         """Compute an estimate of the covariance."""
->>>>>>> 2302716d
 
     ###########################################################################
 
@@ -656,8 +653,6 @@
 
     ###########################################################################
     # Abstract methods
-<<<<<<< HEAD
-=======
     @abstractmethod
     def to_basis(
         self, points: DenseArgvals | None = None, method: str = "PS", **kwargs
@@ -754,7 +749,6 @@
         **kwargs,
     ) -> Type[FunctionalData]:
         """Compute an estimate of the covariance."""
->>>>>>> 2302716d
 
     ###########################################################################
 
@@ -3240,10 +3234,6 @@
         squared: bool = False,
         method_integration: str = "trapz",
         use_argvals_stand: bool = False,
-<<<<<<< HEAD
-    ) -> NDArrayFloat:
-        """Norm of each observation of the data.
-=======
     ) -> npt.NDArray[np.float64]:
         r"""Norm of each observation of the data.
 
@@ -3252,7 +3242,6 @@
 
         .. math::
             \| X \| = \left\{\int_{\mathcal{T}} X(t)^2dt\right\}^{\frac12}.
->>>>>>> 2302716d
 
         Parameters
         ----------
